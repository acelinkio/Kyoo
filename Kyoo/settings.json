--- conflicted
+++ resolved
@@ -29,16 +29,13 @@
       "file": "certificate.pfx",
       "oldFile": "oldCertificate.pfx",
       "password": "passphrase"
+    },
+    "permissions": {
+      "default": ["read", "play", "write", "admin"],
+      "newUser": ["read", "play", "write", "admin"]
     }
   },
   
-<<<<<<< HEAD
-=======
-  "permissions": {
-    "default": "read,play,write,admin",
-    "newUser": "read,play,write,admin"
-  },
->>>>>>> b6d92a96
   
   "parallelTasks": "1",
   
