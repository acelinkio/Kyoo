/*
 * Kyoo - A portable and vast media library solution.
 * Copyright (c) Kyoo.
 *
 * See AUTHORS.md and LICENSE file in the project root for full license information.
 *
 * Kyoo is free software: you can redistribute it and/or modify
 * it under the terms of the GNU General Public License as published by
 * the Free Software Foundation, either version 3 of the License, or
 * any later version.
 *
 * Kyoo is distributed in the hope that it will be useful,
 * but WITHOUT ANY WARRANTY; without even the implied warranty of
 * MERCHANTABILITY or FITNESS FOR A PARTICULAR PURPOSE. See the
 * GNU General Public License for more details.
 *
 * You should have received a copy of the GNU General Public License
 * along with Kyoo. If not, see <https://www.gnu.org/licenses/>.
 */

import { FilterList, GridView, North, Sort, South, ViewList } from "@mui/icons-material";
import {
	Box,
	Button,
	ButtonGroup,
	ListItemIcon,
	ListItemText,
	MenuItem,
	Menu,
	Skeleton,
	Divider,
	Tooltip,
	Typography,
} from "@mui/material";
import useTranslation from "next-translate/useTranslation";
import { useRouter } from "next/router";
import { useState } from "react";
import { ErrorPage } from "~/components/errors";
import { Navbar } from "@kyoo/ui";
<<<<<<< HEAD
import { Poster, Image } from "~/components/poster";
=======
import { Poster, Image } from "@kyoo/primitives";
>>>>>>> 07b41716
import { ItemType, LibraryItem, LibraryItemP } from "~/models";
import { getDisplayDate } from "~/models/utils";
import { InfiniteScroll } from "~/utils/infinite-scroll";
import { Link } from "~/utils/link";
import { withRoute } from "~/utils/router";
import { QueryIdentifier, QueryPage, useInfiniteFetch } from "~/utils/query";

enum SortBy {
	Name = "name",
	StartAir = "startAir",
	EndAir = "endAir",
}

enum SortOrd {
	Asc = "asc",
	Desc = "desc",
}

enum Layout {
	Grid,
	List,
}

const ItemGrid = ({
	href,
	name,
	subtitle,
	poster,
	loading,
}: {
	href?: string;
	name?: string;
	subtitle?: string | null;
	poster?: string | null;
	loading?: boolean;
}) => {
	return (
		<Link
			href={href ?? ""}
			color="inherit"
			sx={{
				display: "flex",
				alignItems: "center",
				textAlign: "center",
				width: ["18%", "25%"],
				minWidth: ["90px", "120px"],
				maxWidth: "168px",
				flexDirection: "column",
				m: [1, 2],
			}}
		>
			<Poster src={poster} alt={name} width="100%" />
			<Typography minWidth="80%">{name ?? <Skeleton />}</Typography>
			{(loading || subtitle) && (
				<Typography variant="caption" minWidth="50%">
					{subtitle ?? <Skeleton />}
				</Typography>
			)}
		</Link>
	);
};

const ItemList = ({
	href,
	name,
	subtitle,
	thumbnail,
	poster,
	loading,
}: {
	href?: string;
	name?: string;
	subtitle?: string | null;
	poster?: string | null;
	thumbnail?: string | null;
	loading?: boolean;
}) => {
	return (
		<Link
			href={href ?? ""}
			color="inherit"
			sx={{
				display: "flex",
				textAlign: "center",
				alignItems: "center",
				justifyContent: "space-evenly",
				width: "100%",
				height: "300px",
				flexDirection: "row",
				m: 1,
				position: "relative",
				color: "white",
				"&:hover .poster": {
					transform: "scale(1.3)",
				},
			}}
		>
			<Image
				src={thumbnail}
				alt={name}
				width="100%"
				height="100%"
				radius="5px"
				css={{
					position: "absolute",
					top: 0,
					bottom: 0,
					left: 0,
					right: 0,
					zIndex: -1,

					"&::after": {
						content: '""',
						position: "absolute",
						top: 0,
						bottom: 0,
						right: 0,
						left: 0,
						/* background: "rgba(0, 0, 0, 0.4)", */
						background: "linear-gradient(to bottom, rgba(0, 0, 0, 0) 25%, rgba(0, 0, 0, 0.6) 100%)",
					},
				}}
			/>
			<Box
				sx={{
					display: "flex",
					flexDirection: "column",
					width: { xs: "50%", lg: "30%" },
				}}
			>
				<Typography
					variant="button"
					sx={{
						fontSize: "2rem",
						letterSpacing: "0.002rem",
						fontWeight: 900,
					}}
				>
					{name ?? <Skeleton />}
				</Typography>
				{(loading || subtitle) && (
					<Typography variant="caption" sx={{ fontSize: "1rem" }}>
						{subtitle ?? <Skeleton />}
					</Typography>
				)}
			</Box>
			<Poster
				src={poster}
				alt=""
				height="80%"
				css={{
					transition: "transform .2s",
				}}
			/>
		</Link>
	);
};

const Item = ({ item, layout }: { item?: LibraryItem; layout: Layout }) => {
	let href;
	if (item?.type === ItemType.Movie) href = `/movie/${item.slug}`;
	else if (item?.type === ItemType.Show) href = `/show/${item.slug}`;
	else if (item?.type === ItemType.Collection) href = `/collection/${item.slug}`;

	switch (layout) {
		case Layout.Grid:
			return (
				<ItemGrid
					href={href}
					name={item?.name}
					subtitle={item && item.type !== ItemType.Collection ? getDisplayDate(item) : null}
					poster={item?.poster}
					loading={!item}
				/>
			);
		case Layout.List:
			return (
				<ItemList
					href={href}
					name={item?.name}
					subtitle={item && item.type !== ItemType.Collection ? getDisplayDate(item) : null}
					poster={item?.poster}
					thumbnail={item?.thumbnail}
					loading={!item}
				/>
			);
	}
};

const SortByMenu = ({
	sortKey,
	setSort,
	sortOrd,
	setSortOrd,
	anchor,
	onClose,
}: {
	sortKey: SortBy;
	setSort: (sort: SortBy) => void;
	sortOrd: SortOrd;
	setSortOrd: (sort: SortOrd) => void;
	anchor: HTMLElement;
	onClose: () => void;
}) => {
	const router = useRouter();
	const { t } = useTranslation("browse");

	return (
		<Menu
			id="sortby-menu"
			MenuListProps={{
				"aria-labelledby": "sortby",
			}}
			anchorEl={anchor}
			open={!!anchor}
			onClose={onClose}
		>
			{Object.values(SortBy).map((x) => (
				<MenuItem
					key={x}
					selected={sortKey === x}
					onClick={() => setSort(x)}
					component={Link}
					to={{ query: { ...router.query, sortBy: `${sortKey}-${sortOrd}` } }}
					shallow
					replace
				>
					<ListItemText>{t(`browse.sortkey.${x}`)}</ListItemText>
				</MenuItem>
			))}
			<Divider />
			<MenuItem
				selected={sortOrd === SortOrd.Asc}
				onClick={() => setSortOrd(SortOrd.Asc)}
				component={Link}
				to={{ query: { ...router.query, sortBy: `${sortKey}-${sortOrd}` } }}
				shallow
				replace
			>
				<ListItemIcon>
					<South fontSize="small" />
				</ListItemIcon>
				<ListItemText>{t("browse.sortord.asc")}</ListItemText>
			</MenuItem>
			<MenuItem
				selected={sortOrd === SortOrd.Desc}
				onClick={() => setSortOrd(SortOrd.Desc)}
				component={Link}
				to={{ query: { ...router.query, sortBy: `${sortKey}-${sortOrd}` } }}
				shallow
				replace
			>
				<ListItemIcon>
					<North fontSize="small" />
				</ListItemIcon>
				<ListItemText>{t("browse.sortord.desc")}</ListItemText>
			</MenuItem>
		</Menu>
	);
};

const BrowseSettings = ({
	sortKey,
	setSort,
	sortOrd,
	setSortOrd,
	layout,
	setLayout,
}: {
	sortKey: SortBy;
	setSort: (sort: SortBy) => void;
	sortOrd: SortOrd;
	setSortOrd: (sort: SortOrd) => void;
	layout: Layout;
	setLayout: (layout: Layout) => void;
}) => {
	const [sortAnchor, setSortAnchor] = useState<HTMLElement | null>(null);
	const { t } = useTranslation("browse");

	const switchViewTitle =
		layout === Layout.Grid ? t("browse.switchToList") : t("browse.switchToGrid");

	return (
		<>
			<Box sx={{ display: "flex", justifyContent: "space-around" }}>
				<ButtonGroup sx={{ m: 1 }}>
					<Button disabled>
						<FilterList />
					</Button>
					<Tooltip title={t("browse.sortby-tt")}>
						<Button
							id="sortby"
							aria-label={t("browse.sortby-tt")}
							aria-controls={sortAnchor ? "sorby-menu" : undefined}
							aria-haspopup="true"
							aria-expanded={sortAnchor ? "true" : undefined}
							onClick={(event) => setSortAnchor(event.currentTarget)}
						>
							<Sort />
							{t("browse.sortby", { key: t(`browse.sortkey.${sortKey}`) })}
							{sortOrd === SortOrd.Asc ? <South fontSize="small" /> : <North fontSize="small" />}
						</Button>
					</Tooltip>
					<Tooltip title={switchViewTitle}>
						<Button
							onClick={() => setLayout(layout === Layout.List ? Layout.Grid : Layout.List)}
							aria-label={switchViewTitle}
						>
							{layout === Layout.List ? <GridView /> : <ViewList />}
						</Button>
					</Tooltip>
				</ButtonGroup>
			</Box>
			{sortAnchor && (
				<SortByMenu
					sortKey={sortKey}
					sortOrd={sortOrd}
					setSort={setSort}
					setSortOrd={setSortOrd}
					anchor={sortAnchor}
					onClose={() => setSortAnchor(null)}
				/>
			)}
		</>
	);
};

const query = (
	slug?: string,
	sortKey?: SortBy,
	sortOrd?: SortOrd,
): QueryIdentifier<LibraryItem> => ({
	parser: LibraryItemP,
	path: slug ? ["library", slug, "items"] : ["items"],
	infinite: true,
	params: {
		// The API still uses title isntead of name
		sortBy: sortKey
			? `${sortKey === SortBy.Name ? "title" : sortKey}:${sortOrd ?? "asc"}`
			: "title:asc",
	},
});

const BrowsePage: QueryPage<{ slug?: string }> = ({ slug }) => {
	const [sortKey, setSort] = useState(SortBy.Name);
	const [sortOrd, setSortOrd] = useState(SortOrd.Asc);
	const [layout, setLayout] = useState(Layout.Grid);
	const { items, fetchNextPage, hasNextPage, error } = useInfiniteFetch(
		query(slug, sortKey, sortOrd),
	);

	if (error) return <ErrorPage {...error} />;

	return (
		<>
			<BrowseSettings
				sortKey={sortKey}
				setSort={setSort}
				sortOrd={sortOrd}
				setSortOrd={setSortOrd}
				layout={layout}
				setLayout={setLayout}
			/>
			<InfiniteScroll
				dataLength={items?.length ?? 0}
				next={fetchNextPage}
				hasMore={hasNextPage!}
				loader={[...Array(12).map((_, i) => <Item key={i} layout={layout} />)]}
				sx={{
					display: "flex",
					flexWrap: "wrap",
					alignItems: "flex-start",
					justifyContent: "center",
				}}
			>
				{(items ?? [...Array(12)]).map((x, i) => (
					<Item key={x?.id ?? i} item={x} layout={layout} />
				))}
			</InfiniteScroll>
		</>
	);
};

BrowsePage.getLayout = (page) => {
	return (
		<>
			<Navbar />
			<main>{page}</main>
		</>
	);
};

BrowsePage.getFetchUrls = ({ slug, sortBy }) => [
	query(slug, sortBy?.split("-")[0] as SortBy, sortBy?.split("-")[1] as SortOrd),
	/* Navbar.query(), */
];

export default withRoute(BrowsePage);<|MERGE_RESOLUTION|>--- conflicted
+++ resolved
@@ -37,17 +37,14 @@
 import { useState } from "react";
 import { ErrorPage } from "~/components/errors";
 import { Navbar } from "@kyoo/ui";
-<<<<<<< HEAD
-import { Poster, Image } from "~/components/poster";
-=======
 import { Poster, Image } from "@kyoo/primitives";
->>>>>>> 07b41716
 import { ItemType, LibraryItem, LibraryItemP } from "~/models";
 import { getDisplayDate } from "~/models/utils";
 import { InfiniteScroll } from "~/utils/infinite-scroll";
 import { Link } from "~/utils/link";
 import { withRoute } from "~/utils/router";
 import { QueryIdentifier, QueryPage, useInfiniteFetch } from "~/utils/query";
+import { px } from "yoshiki/native";
 
 enum SortBy {
 	Name = "name",
@@ -144,7 +141,7 @@
 				alt={name}
 				width="100%"
 				height="100%"
-				radius="5px"
+				radius={px(5)}
 				css={{
 					position: "absolute",
 					top: 0,
